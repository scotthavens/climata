--- conflicted
+++ resolved
@@ -11,12 +11,7 @@
     """Return long description from README.rst if it's present
     because it doesn't get installed."""
     try:
-<<<<<<< HEAD
-        return open(os.path.join(os.path.dirname(__file__),
-                                 'README.rst')).read()
-=======
         return open(join(dirname(__file__), 'README.rst')).read()
->>>>>>> 7306698c
     except IOError:
         return LONG_DESCRIPTION
 
@@ -35,14 +30,13 @@
     url='https://github.com/heigeo/climata',
     license='MIT',
     packages=find_packages(),
-<<<<<<< HEAD
-    package_data={'climata.usgs': ['fixed_parms_query.txt',
-        'parameter_cd_query.txt']},
-    description='A pythonic interface for Applied ' +
-        'Climate Information System (ACIS) data',
-=======
+    package_data={
+        'climata.usgs': [
+            'fixed_parms_query.txt',
+            'parameter_cd_query.txt'
+        ]
+    },
     description='A pythonic interface for loading data from various climate webservices',
->>>>>>> 7306698c
     long_description=long_description(),
     install_requires=['wq.io>=0.4.0'],
     scripts=['climata/bin/acis_sites.py', 'climata/bin/acis_data.py'],
