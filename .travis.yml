language: python
python:
 - "2.7"
 - "3.4"
install:
 - pip install wq.io
<<<<<<< HEAD
=======
 - pip install suds-jurko
 - pip install https://github.com/tbicr/OWSLib/archive/python3.zip
>>>>>>> e5ee963c
script:
 - python setup.py test<|MERGE_RESOLUTION|>--- conflicted
+++ resolved
@@ -4,10 +4,7 @@
  - "3.4"
 install:
  - pip install wq.io
-<<<<<<< HEAD
-=======
  - pip install suds-jurko
  - pip install https://github.com/tbicr/OWSLib/archive/python3.zip
->>>>>>> e5ee963c
 script:
  - python setup.py test